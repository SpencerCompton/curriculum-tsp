#!/bin/bash
#SBATCH -t 24:00:00
#SBATCH -N 1
#SBATCH -n 8
#SBATCH --mem=32G
#SBATCH --gres=gpu:tesla-k80:2
#SBATCH -p cbmm

# Setting up singularity variable
SINGULARITY_CONTAINER="/om2/user/tzhao/singularity/ortools-pytorch-gpu.simg"
STARTING_DIRECTORY="/om2/user/tzhao/6883/6883-vrp"

cd ${STARTING_DIRECTORY}
module load openmind/singularity
hostname
nvidia-smi
singularity exec --nv ${SINGULARITY_CONTAINER} python3 trainer.py --device_id 0 --run-name 1.00-0.00-0.00 --proportions 1.00 0.00 0.00 &
singularity exec --nv ${SINGULARITY_CONTAINER} python3 trainer.py --device_id 0 --run-name 0.85-0.15-0.00 --proportions 0.85 0.15 0.00 &
singularity exec --nv ${SINGULARITY_CONTAINER} python3 trainer.py --device_id 0 --run-name 0.50-0.50-0.00 --proportions 0.50 0.50 0.00 &
singularity exec --nv ${SINGULARITY_CONTAINER} python3 trainer.py --device_id 0 --run-name 0.15-0.85-0.00 --proportions 0.15 0.85 0.00 &
singularity exec --nv ${SINGULARITY_CONTAINER} python3 trainer.py --device_id 0 --run-name 0.00-1.00-0.00 --proportions 0.00 1.00 0.00 &
singularity exec --nv ${SINGULARITY_CONTAINER} python3 trainer.py --device_id 1 --run-name 0.85-0.00-0.15 --proportions 0.85 0.00 0.15 &
singularity exec --nv ${SINGULARITY_CONTAINER} python3 trainer.py --device_id 1 --run-name 0.50-0.00-0.50 --proportions 0.50 0.00 0.50 &
singularity exec --nv ${SINGULARITY_CONTAINER} python3 trainer.py --device_id 1 --run-name 0.15-0.00-0.85 --proportions 0.15 0.00 0.85 &
<<<<<<< HEAD
singularity exec --nv ${SINGULARITY_CONTAINER} python3 trainer.py --device_id 1 --run-name 0.00-0.00-1.00 --proportions 0.00 0.00 1.00

sleep 1h
=======
singularity exec --nv ${SINGULARITY_CONTAINER} python3 trainer.py --device_id 1 --run-name 0.00-0.00-1.00 --proportions 0.00 0.00 1.00 &
>>>>>>> 4c6cd012
<|MERGE_RESOLUTION|>--- conflicted
+++ resolved
@@ -1,5 +1,5 @@
 #!/bin/bash
-#SBATCH -t 24:00:00
+#SBATCH -t 48:00:00
 #SBATCH -N 1
 #SBATCH -n 8
 #SBATCH --mem=32G
@@ -22,10 +22,6 @@
 singularity exec --nv ${SINGULARITY_CONTAINER} python3 trainer.py --device_id 1 --run-name 0.85-0.00-0.15 --proportions 0.85 0.00 0.15 &
 singularity exec --nv ${SINGULARITY_CONTAINER} python3 trainer.py --device_id 1 --run-name 0.50-0.00-0.50 --proportions 0.50 0.00 0.50 &
 singularity exec --nv ${SINGULARITY_CONTAINER} python3 trainer.py --device_id 1 --run-name 0.15-0.00-0.85 --proportions 0.15 0.00 0.85 &
-<<<<<<< HEAD
 singularity exec --nv ${SINGULARITY_CONTAINER} python3 trainer.py --device_id 1 --run-name 0.00-0.00-1.00 --proportions 0.00 0.00 1.00
 
-sleep 1h
-=======
-singularity exec --nv ${SINGULARITY_CONTAINER} python3 trainer.py --device_id 1 --run-name 0.00-0.00-1.00 --proportions 0.00 0.00 1.00 &
->>>>>>> 4c6cd012
+sleep 48h
